--- conflicted
+++ resolved
@@ -232,27 +232,11 @@
             SUB_BUILD=PLATFORM ./gradlew build javadoc --scan
 
       - name: Integration test
-<<<<<<< HEAD
-        run: |
-          branch=$(git rev-parse --abbrev-ref HEAD)
-          if [[ $branch == bump-version* || $branch == master ]] ;
-          then
-              SUB_BUILD=PLATFORM ./gradlew newIntegrationTest slowIntegrationTest
-          else
-              SUB_BUILD=PLATFORM ./gradlew build newIntegrationTest
-          fi
-=======
         run: SUB_BUILD=PLATFORM ./gradlew newIntegrationTest
-
-      #- name: Extract branch name
-      #  shell: bash
-      #  run: echo "##[set-output name=branch;]$(echo ${GITHUB_REF#refs/heads/})"
-      #  id: extract_branch
 
       - name: Slow integration test
         if: contains(github.ref, 'bump-version') || contains(github.ref, 'master')
         run: SUB_BUILD=PLATFORM ./gradlew slowIntegrationTest
->>>>>>> 04197adc
 
       - name: Test if Seed spec is updated
         run: SUB_BUILD=PLATFORM ./gradlew format && git --no-pager diff && test -z "$(git --no-pager diff)"
