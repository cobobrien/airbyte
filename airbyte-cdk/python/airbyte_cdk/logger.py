--- conflicted
+++ resolved
@@ -42,12 +42,6 @@
 class AirbyteLogFormatter(logging.Formatter):
     """Output log records using AirbyteMessage"""
 
-<<<<<<< HEAD
-    def format(self, record: logging.LogRecord) -> str:
-        """Return a JSON representation of the log message"""
-        message = super().format(record)
-        log_message = AirbyteMessage(type="LOG", log=AirbyteLogMessage(level=record.levelname, message=message))
-=======
     # Transforming Python log levels to Airbyte protocol log levels
     level_mapping = {
         logging.FATAL: "FATAL",
@@ -63,7 +57,6 @@
         message = super().format(record)
         airbyte_level = self.level_mapping.get(record.levelno, "INFO")
         log_message = AirbyteMessage(type="LOG", log=AirbyteLogMessage(level=airbyte_level, message=message))
->>>>>>> 1dcd525e
         return log_message.json(exclude_unset=True)
 
 
