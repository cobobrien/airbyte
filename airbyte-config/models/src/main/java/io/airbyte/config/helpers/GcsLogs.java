--- conflicted
+++ resolved
@@ -135,11 +135,7 @@
       blob.downloadTo(os);
     }
     os.close();
-<<<<<<< HEAD
-    final var data = new GcsLogs().tailCloudLog(new LogConfigDelegator(new EnvConfigs()), "tail", 6);
-=======
     final var data = new GcsLogs().tailCloudLog((new EnvConfigs()).getLogConfigs(), "tail", 6);
->>>>>>> 1dcd525e
     System.out.println(data);
   }
 
