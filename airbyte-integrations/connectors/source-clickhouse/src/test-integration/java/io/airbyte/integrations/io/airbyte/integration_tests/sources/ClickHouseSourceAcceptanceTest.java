/*
 * Copyright (c) 2021 Airbyte, Inc., all rights reserved.
 */

package io.airbyte.integrations.io.airbyte.integration_tests.sources;

import com.fasterxml.jackson.databind.JsonNode;
import com.google.common.collect.ImmutableMap;
import com.google.common.collect.Lists;
import io.airbyte.commons.json.Jsons;
import io.airbyte.db.Databases;
import io.airbyte.db.jdbc.JdbcDatabase;
import io.airbyte.db.jdbc.JdbcUtils;
import io.airbyte.integrations.base.ssh.SshHelpers;
import io.airbyte.integrations.source.clickhouse.ClickHouseSource;
import io.airbyte.integrations.standardtest.source.SourceAcceptanceTest;
import io.airbyte.integrations.standardtest.source.TestDestinationEnv;
import io.airbyte.protocol.models.CatalogHelpers;
import io.airbyte.protocol.models.ConfiguredAirbyteCatalog;
import io.airbyte.protocol.models.ConfiguredAirbyteStream;
import io.airbyte.protocol.models.ConnectorSpecification;
import io.airbyte.protocol.models.DestinationSyncMode;
import io.airbyte.protocol.models.Field;
import io.airbyte.protocol.models.JsonSchemaPrimitive;
import io.airbyte.protocol.models.SyncMode;
import java.util.Collections;
import java.util.HashMap;
import java.util.List;
import org.testcontainers.containers.ClickHouseContainer;

public class ClickHouseSourceAcceptanceTest extends SourceAcceptanceTest {

  private ClickHouseContainer db;
  private JsonNode config;
  private static final String STREAM_NAME = "id_and_name";
  private static final String STREAM_NAME2 = "starships";
  private static final String SCHEMA_NAME = "default";

  @Override
  protected String getImageName() {
    return "airbyte/source-clickhouse:dev";
  }

  @Override
  protected ConnectorSpecification getSpec() throws Exception {
    return SshHelpers.getSpecAndInjectSsh();
  }

  @Override
  protected JsonNode getConfig() {
    return config;
  }

  @Override
  protected ConfiguredAirbyteCatalog getConfiguredCatalog() {
    return new ConfiguredAirbyteCatalog().withStreams(Lists.newArrayList(
        new ConfiguredAirbyteStream()
            .withSyncMode(SyncMode.INCREMENTAL)
            .withCursorField(Lists.newArrayList("id"))
            .withDestinationSyncMode(DestinationSyncMode.APPEND)
            .withStream(CatalogHelpers.createAirbyteStream(
                String.format("%s.%s", config.get("database").asText(), STREAM_NAME),
                Field.of("id", JsonSchemaPrimitive.NUMBER),
                Field.of("name", JsonSchemaPrimitive.STRING))
                .withSupportedSyncModes(Lists.newArrayList(SyncMode.FULL_REFRESH, SyncMode.INCREMENTAL))),
        new ConfiguredAirbyteStream()
            .withSyncMode(SyncMode.INCREMENTAL)
            .withCursorField(Lists.newArrayList("id"))
            .withDestinationSyncMode(DestinationSyncMode.APPEND)
            .withStream(CatalogHelpers.createAirbyteStream(
                String.format("%s.%s", config.get("database").asText(), STREAM_NAME2),
                Field.of("id", JsonSchemaPrimitive.NUMBER),
                Field.of("name", JsonSchemaPrimitive.STRING))
                .withSupportedSyncModes(Lists.newArrayList(SyncMode.FULL_REFRESH, SyncMode.INCREMENTAL)))));
  }

  @Override
  protected JsonNode getState() {
    return Jsons.jsonNode(new HashMap<>());
  }

  @Override
  protected List<String> getRegexTests() {
    return Collections.emptyList();
  }

  @Override
  protected void setupEnvironment(final TestDestinationEnv environment) throws Exception {
<<<<<<< HEAD
    db = new ClickHouseContainer("yandex/clickhouse-server:21.3.10.1-alpine");
=======
    db = new ClickHouseContainer("yandex/clickhouse-server:21.8.8.29-alpine");
>>>>>>> 1dcd525e
    db.start();

    config = Jsons.jsonNode(ImmutableMap.builder()
        .put("host", db.getHost())
        .put("port", db.getFirstMappedPort())
        .put("database", SCHEMA_NAME)
        .put("username", db.getUsername())
        .put("password", db.getPassword())
        .put("ssl", false)
        .build());

    final JdbcDatabase database = Databases.createJdbcDatabase(
        config.get("username").asText(),
        config.get("password").asText(),
        String.format("jdbc:clickhouse://%s:%s/%s",
            config.get("host").asText(),
            config.get("port").asText(),
            config.get("database").asText()),
        ClickHouseSource.DRIVER_CLASS);

    final String table1 = JdbcUtils.getFullyQualifiedTableName(SCHEMA_NAME, STREAM_NAME);
    final String createTable1 =
        String.format("CREATE TABLE IF NOT EXISTS %s (id INTEGER, name VARCHAR(200)) ENGINE = TinyLog \n", table1);
    final String table2 = JdbcUtils.getFullyQualifiedTableName(SCHEMA_NAME, STREAM_NAME2);
    final String createTable2 =
        String.format("CREATE TABLE IF NOT EXISTS %s (id INTEGER, name VARCHAR(200)) ENGINE = TinyLog \n", table2);
    database.execute(connection -> {
      connection.createStatement().execute(createTable1);
      connection.createStatement().execute(createTable2);
    });

    final String insertTestData = String.format("INSERT INTO %s (id, name) VALUES (1,'picard'),  (2, 'crusher'), (3, 'vash');\n", table1);
    final String insertTestData2 = String.format("INSERT INTO %s (id, name) VALUES (1,'enterprise-d'),  (2, 'defiant'), (3, 'yamato');\n", table2);
    database.execute(connection -> {
      connection.createStatement().execute(insertTestData);
      connection.createStatement().execute(insertTestData2);
    });

    database.close();
  }

  @Override
  protected void tearDown(final TestDestinationEnv testEnv) {
    db.close();
    db.stop();

  }

}<|MERGE_RESOLUTION|>--- conflicted
+++ resolved
@@ -86,11 +86,7 @@
 
   @Override
   protected void setupEnvironment(final TestDestinationEnv environment) throws Exception {
-<<<<<<< HEAD
-    db = new ClickHouseContainer("yandex/clickhouse-server:21.3.10.1-alpine");
-=======
     db = new ClickHouseContainer("yandex/clickhouse-server:21.8.8.29-alpine");
->>>>>>> 1dcd525e
     db.start();
 
     config = Jsons.jsonNode(ImmutableMap.builder()
