#
# MIT License
#
# Copyright (c) 2020 Airbyte
#
# Permission is hereby granted, free of charge, to any person obtaining a copy
# of this software and associated documentation files (the "Software"), to deal
# in the Software without restriction, including without limitation the rights
# to use, copy, modify, merge, publish, distribute, sublicense, and/or sell
# copies of the Software, and to permit persons to whom the Software is
# furnished to do so, subject to the following conditions:
#
# The above copyright notice and this permission notice shall be included in all
# copies or substantial portions of the Software.
#
# THE SOFTWARE IS PROVIDED "AS IS", WITHOUT WARRANTY OF ANY KIND, EXPRESS OR
# IMPLIED, INCLUDING BUT NOT LIMITED TO THE WARRANTIES OF MERCHANTABILITY,
# FITNESS FOR A PARTICULAR PURPOSE AND NONINFRINGEMENT. IN NO EVENT SHALL THE
# AUTHORS OR COPYRIGHT HOLDERS BE LIABLE FOR ANY CLAIM, DAMAGES OR OTHER
# LIABILITY, WHETHER IN AN ACTION OF CONTRACT, TORT OR OTHERWISE, ARISING FROM,
# OUT OF OR IN CONNECTION WITH THE SOFTWARE OR THE USE OR OTHER DEALINGS IN THE
# SOFTWARE.
#

import pendulum
from airbyte_cdk.logger import AirbyteLogger
from airbyte_cdk.models import ConfiguredAirbyteCatalog, Type
<<<<<<< HEAD
from source_google_ads.source import SourceGoogleAds

SAMPLE_CATALOG = {
    "streams": [
        {
            "stream": {
                "name": "ad_group_ad_report",
                "json_schema": {
                    "type": "object",
                    "title": "Ad Group Ad Report",
                    "description": "An ad group ad.",
                    "properties": {
                        "accent_color": {
                            "description": "AccentColor",
                            "type": ["null", "string"],
                            "field": "ad_group_ad.ad.legacy_responsive_display_ad.accent_color",
                        },
                        "account_currency_code": {
                            "description": "AccountCurrencyCode",
                            "type": ["null", "string"],
                            "field": "customer.currency_code",
                        },
                        "account_descriptive_name": {
                            "description": "AccountDescriptiveName",
                            "type": ["null", "string"],
                            "field": "customer.descriptive_name",
                        },
                        "segments.date": {"description": "Date", "type": ["null", "string"], "field": "segments.date"},
                    },
                },
                "supported_sync_modes": ["full_refresh", "incremental"],
                "source_defined_cursor": True,
                "default_cursor_field": ["segments.date"],
            },
            "sync_mode": "incremental",
            "destination_sync_mode": "overwrite",
            "cursor_field": ["segments.date"],
        }
    ]
}
=======
import pendulum

SAMPLE_CONFIG = {
  "developer_token": "developer_token",
  "client_id": "client_id",
  "client_secret": "client_secret",
  "refresh_token": "refresh_token",
  "start_date": "start_date",
  "customer_id": "customer_id"
}


SAMPLE_CATALOG = {
    "streams": [
        {
            "stream": {
                "name": "ad_group_ad_report",
                "json_schema": {
                    "type": "object",
                    "title": "Ad Group Ad Report",
                    "description": "An ad group ad.",
                    "properties": {
                        "accent_color": {
                            "description": "AccentColor",
                            "type": ["null", "string"],
                            "field": "ad_group_ad.ad.legacy_responsive_display_ad.accent_color"
                        },
                        "account_currency_code": {
                            "description": "AccountCurrencyCode",
                            "type": ["null", "string"],
                            "field": "customer.currency_code"
                        },
                        "account_descriptive_name": {
                            "description": "AccountDescriptiveName",
                            "type": ["null", "string"],
                            "field": "customer.descriptive_name"
                        },
                        "date": {
                            "description": "Date",
                            "type": ["null", "string"],
                            "field": "segments.date"
                        }
                    }
                },
                "supported_sync_modes": ["full_refresh", "incremental"],
                "source_defined_cursor": True,
                "default_cursor_field": ["date"]
            },
            "sync_mode": "incremental",
            "destination_sync_mode": "overwrite",
            "cursor_field": ["date"]
        }
    ]
}

>>>>>>> 1fb92405

def test_incremental_sync():
    google_ads_client = SourceGoogleAds()
    state = "2021-05-24"
    records = google_ads_client.read(AirbyteLogger(), SAMPLE_CONFIG, ConfiguredAirbyteCatalog.parse_obj(SAMPLE_CATALOG), {"ad_group_ad_report": {
        "date": state
    }})
    current_state = pendulum.parse(state).subtract(days=14).to_date_string()

<<<<<<< HEAD
def test_incremental_sync(config):
    google_ads_client = SourceGoogleAds()
    state = "2021-05-24"
    records = google_ads_client.read(
        AirbyteLogger(), config, ConfiguredAirbyteCatalog.parse_obj(SAMPLE_CATALOG), {"ad_group_ad_report": {"segments.date": state}}
    )
    current_state = pendulum.parse(state).subtract(days=14).to_date_string()

    for record in records:
        if record and record.type == Type.STATE:
            print(record)
            current_state = record.state.data["ad_group_ad_report"]["segments.date"]
        if record and record.type == Type.RECORD:
            assert record.record.data["segments.date"] >= current_state

    # Next sync
    state = "2021-06-04"
    records = google_ads_client.read(
        AirbyteLogger(), config, ConfiguredAirbyteCatalog.parse_obj(SAMPLE_CATALOG), {"ad_group_ad_report": {"segments.date": state}}
    )
    current_state = pendulum.parse(state).subtract(days=14).to_date_string()

    for record in records:
        if record and record.type == Type.STATE:
            current_state = record.state.data["ad_group_ad_report"]["segments.date"]
        if record and record.type == Type.RECORD:
            assert record.record.data["segments.date"] >= current_state

    # Abnormal state
    state = "2029-06-04"
    records = google_ads_client.read(
        AirbyteLogger(), config, ConfiguredAirbyteCatalog.parse_obj(SAMPLE_CATALOG), {"ad_group_ad_report": {"segments.date": state}}
    )
    current_state = pendulum.parse(state).subtract(days=14).to_date_string()

    no_records = True
    for record in records:
        if record and record.type == Type.STATE:
            assert record.state.data["ad_group_ad_report"]["segments.date"] == state
        if record and record.type == Type.RECORD:
            no_records = False

    assert no_records
=======
    for record in records:
        if record and record.type == Type.STATE:
            current_state = record.state.data["ad_group_ad_report"]["segments.date"]
        if record and record.type == Type.RECORD:
            assert record.record.data["segments.date"] >= current_state

    # Next sync
    state = "2021-06-04"
    records = google_ads_client.read(AirbyteLogger(), SAMPLE_CONFIG, ConfiguredAirbyteCatalog.parse_obj(SAMPLE_CATALOG), {"ad_group_ad_report": {
        "segments.date": state
    }})
    current_state = pendulum.parse(state).subtract(days=14).to_date_string()

    for record in records:
        if record and record.type == Type.STATE:
            current_state = record.state.data["ad_group_ad_report"]["segments.date"]
        if record and record.type == Type.RECORD:
            assert record.record.data["segments.date"] >= current_state

    # Abnormal state
    state = "2029-06-04"
    records = google_ads_client.read(AirbyteLogger(), SAMPLE_CONFIG, ConfiguredAirbyteCatalog.parse_obj(SAMPLE_CATALOG), {"ad_group_ad_report": {
        "segments.date": state
    }})
    current_state = pendulum.parse(state).subtract(days=14).to_date_string()

    no_records = True
    for record in records:
        if record and record.type == Type.STATE:
            assert record.state.data["ad_group_ad_report"]["segments.date"] == state
        if record and record.type == Type.RECORD:
            no_records = False

    assert no_records == True
>>>>>>> 1fb92405
<|MERGE_RESOLUTION|>--- conflicted
+++ resolved
@@ -25,7 +25,7 @@
 import pendulum
 from airbyte_cdk.logger import AirbyteLogger
 from airbyte_cdk.models import ConfiguredAirbyteCatalog, Type
-<<<<<<< HEAD
+
 from source_google_ads.source import SourceGoogleAds
 
 SAMPLE_CATALOG = {
@@ -66,63 +66,6 @@
         }
     ]
 }
-=======
-import pendulum
-
-SAMPLE_CONFIG = {
-  "developer_token": "developer_token",
-  "client_id": "client_id",
-  "client_secret": "client_secret",
-  "refresh_token": "refresh_token",
-  "start_date": "start_date",
-  "customer_id": "customer_id"
-}
-
-
-SAMPLE_CATALOG = {
-    "streams": [
-        {
-            "stream": {
-                "name": "ad_group_ad_report",
-                "json_schema": {
-                    "type": "object",
-                    "title": "Ad Group Ad Report",
-                    "description": "An ad group ad.",
-                    "properties": {
-                        "accent_color": {
-                            "description": "AccentColor",
-                            "type": ["null", "string"],
-                            "field": "ad_group_ad.ad.legacy_responsive_display_ad.accent_color"
-                        },
-                        "account_currency_code": {
-                            "description": "AccountCurrencyCode",
-                            "type": ["null", "string"],
-                            "field": "customer.currency_code"
-                        },
-                        "account_descriptive_name": {
-                            "description": "AccountDescriptiveName",
-                            "type": ["null", "string"],
-                            "field": "customer.descriptive_name"
-                        },
-                        "date": {
-                            "description": "Date",
-                            "type": ["null", "string"],
-                            "field": "segments.date"
-                        }
-                    }
-                },
-                "supported_sync_modes": ["full_refresh", "incremental"],
-                "source_defined_cursor": True,
-                "default_cursor_field": ["date"]
-            },
-            "sync_mode": "incremental",
-            "destination_sync_mode": "overwrite",
-            "cursor_field": ["date"]
-        }
-    ]
-}
-
->>>>>>> 1fb92405
 
 def test_incremental_sync():
     google_ads_client = SourceGoogleAds()
@@ -132,7 +75,6 @@
     }})
     current_state = pendulum.parse(state).subtract(days=14).to_date_string()
 
-<<<<<<< HEAD
 def test_incremental_sync(config):
     google_ads_client = SourceGoogleAds()
     state = "2021-05-24"
@@ -175,40 +117,4 @@
         if record and record.type == Type.RECORD:
             no_records = False
 
-    assert no_records
-=======
-    for record in records:
-        if record and record.type == Type.STATE:
-            current_state = record.state.data["ad_group_ad_report"]["segments.date"]
-        if record and record.type == Type.RECORD:
-            assert record.record.data["segments.date"] >= current_state
-
-    # Next sync
-    state = "2021-06-04"
-    records = google_ads_client.read(AirbyteLogger(), SAMPLE_CONFIG, ConfiguredAirbyteCatalog.parse_obj(SAMPLE_CATALOG), {"ad_group_ad_report": {
-        "segments.date": state
-    }})
-    current_state = pendulum.parse(state).subtract(days=14).to_date_string()
-
-    for record in records:
-        if record and record.type == Type.STATE:
-            current_state = record.state.data["ad_group_ad_report"]["segments.date"]
-        if record and record.type == Type.RECORD:
-            assert record.record.data["segments.date"] >= current_state
-
-    # Abnormal state
-    state = "2029-06-04"
-    records = google_ads_client.read(AirbyteLogger(), SAMPLE_CONFIG, ConfiguredAirbyteCatalog.parse_obj(SAMPLE_CATALOG), {"ad_group_ad_report": {
-        "segments.date": state
-    }})
-    current_state = pendulum.parse(state).subtract(days=14).to_date_string()
-
-    no_records = True
-    for record in records:
-        if record and record.type == Type.STATE:
-            assert record.state.data["ad_group_ad_report"]["segments.date"] == state
-        if record and record.type == Type.RECORD:
-            no_records = False
-
-    assert no_records == True
->>>>>>> 1fb92405
+    assert no_records