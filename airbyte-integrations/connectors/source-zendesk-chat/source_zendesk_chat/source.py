--- conflicted
+++ resolved
@@ -34,25 +34,16 @@
 
 class SourceZendeskChat(AbstractSource):
     def check_connection(self, logger, config) -> Tuple[bool, any]:
+        authenticator = ZendeskAuthentication(config).get_auth()
         try:
-<<<<<<< HEAD
-            authenticator = ZendeskAuthentication(config).get_auth()
-            list(RoutingSettings(authenticator=authenticator).read_records(SyncMode.full_refresh))
-=======
-            authenticator = TokenAuthenticator(config["access_token"])
             records = RoutingSettings(authenticator=authenticator).read_records(sync_mode=SyncMode.full_refresh)
             next(records)
->>>>>>> a80d388e
             return True, None
         except Exception as error:
             return False, f"Unable to connect to Zendesk Chat API with the provided credentials - {error}"
 
     def streams(self, config: Mapping[str, Any]) -> List[Stream]:
-<<<<<<< HEAD
         authenticator = ZendeskAuthentication(config).get_auth()
-=======
-        authenticator = TokenAuthenticator(config["access_token"])
->>>>>>> a80d388e
         return [
             Agents(authenticator=authenticator),
             AgentTimelines(authenticator=authenticator, start_date=config["start_date"]),
