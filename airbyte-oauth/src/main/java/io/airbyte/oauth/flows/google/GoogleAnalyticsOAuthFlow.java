--- conflicted
+++ resolved
@@ -15,13 +15,8 @@
 
   public static final String SCOPE_URL = "https://www.googleapis.com/auth/analytics.readonly";
 
-<<<<<<< HEAD
-  public GoogleAnalyticsOAuthFlow(final ConfigRepository configRepository) {
-    super(configRepository);
-=======
   public GoogleAnalyticsOAuthFlow(final ConfigRepository configRepository, HttpClient httpClient) {
     super(configRepository, httpClient);
->>>>>>> 1dcd525e
   }
 
   @VisibleForTesting
