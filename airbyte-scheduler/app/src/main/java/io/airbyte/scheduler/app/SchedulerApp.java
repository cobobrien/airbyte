--- conflicted
+++ resolved
@@ -83,11 +83,8 @@
   private final int submitterNumThreads;
   private final int maxSyncJobAttempts;
   private final String airbyteVersionOrWarnings;
-<<<<<<< HEAD
-=======
   private final WorkerEnvironment workerEnvironment;
   private final LogConfigs logConfigs;
->>>>>>> 1dcd525e
 
   public SchedulerApp(final Path workspaceRoot,
                       final JobPersistence jobPersistence,
@@ -97,13 +94,9 @@
                       final TemporalClient temporalClient,
                       final Integer submitterNumThreads,
                       final Integer maxSyncJobAttempts,
-<<<<<<< HEAD
-                      final String airbyteVersionOrWarnings) {
-=======
                       final String airbyteVersionOrWarnings,
                       final WorkerEnvironment workerEnvironment,
                       final LogConfigs logConfigs) {
->>>>>>> 1dcd525e
     this.workspaceRoot = workspaceRoot;
     this.jobPersistence = jobPersistence;
     this.configRepository = configRepository;
@@ -113,11 +106,8 @@
     this.submitterNumThreads = submitterNumThreads;
     this.maxSyncJobAttempts = maxSyncJobAttempts;
     this.airbyteVersionOrWarnings = airbyteVersionOrWarnings;
-<<<<<<< HEAD
-=======
     this.workerEnvironment = workerEnvironment;
     this.logConfigs = logConfigs;
->>>>>>> 1dcd525e
   }
 
   public void start() throws IOException {
@@ -260,10 +250,6 @@
     MetricSingleton.initializeMonitoringServiceDaemon("8082", mdc, configs.getPublishMetrics());
 
     LOGGER.info("Launching scheduler...");
-<<<<<<< HEAD
-    new SchedulerApp(workspaceRoot, jobPersistence, configRepository, jobCleaner, jobNotifier, temporalClient,
-        Integer.parseInt(configs.getSubmitterNumThreads()), configs.getMaxSyncJobAttempts(), configs.getAirbyteVersionOrWarning())
-=======
     new SchedulerApp(
         workspaceRoot,
         jobPersistence,
@@ -274,7 +260,6 @@
         Integer.parseInt(configs.getSubmitterNumThreads()),
         configs.getMaxSyncJobAttempts(),
         configs.getAirbyteVersionOrWarning(), configs.getWorkerEnvironment(), configs.getLogConfigs())
->>>>>>> 1dcd525e
             .start();
   }
 
