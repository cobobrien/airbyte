/*
 * Copyright (c) 2021 Airbyte, Inc., all rights reserved.
 */

package io.airbyte.scheduler.persistence;

import io.airbyte.config.DestinationConnection;
import io.airbyte.config.JobConfig;
import io.airbyte.config.JobConfig.ConfigType;
import io.airbyte.config.JobResetConnectionConfig;
import io.airbyte.config.JobSyncConfig;
import io.airbyte.config.SourceConnection;
import io.airbyte.config.StandardSync;
import io.airbyte.config.StandardSyncOperation;
import io.airbyte.config.persistence.ConfigRepository;
import io.airbyte.protocol.models.ConfiguredAirbyteCatalog;
import io.airbyte.protocol.models.DestinationSyncMode;
import io.airbyte.protocol.models.SyncMode;
import java.io.IOException;
import java.util.List;
import java.util.Optional;

public class DefaultJobCreator implements JobCreator {

  private final JobPersistence jobPersistence;
  private final ConfigRepository configRepository;

<<<<<<< HEAD
  public DefaultJobCreator(final JobPersistence jobPersistence) {
=======
  public DefaultJobCreator(final JobPersistence jobPersistence, final ConfigRepository configRepository) {
>>>>>>> 1dcd525e
    this.jobPersistence = jobPersistence;
    this.configRepository = configRepository;
  }

  @Override
  public Optional<Long> createSyncJob(final SourceConnection source,
                                      final DestinationConnection destination,
                                      final StandardSync standardSync,
                                      final String sourceDockerImageName,
                                      final String destinationDockerImageName,
                                      final List<StandardSyncOperation> standardSyncOperations)
      throws IOException {
    // reusing this isn't going to quite work.
    final JobSyncConfig jobSyncConfig = new JobSyncConfig()
        .withNamespaceDefinition(standardSync.getNamespaceDefinition())
        .withNamespaceFormat(standardSync.getNamespaceFormat())
        .withPrefix(standardSync.getPrefix())
        .withSourceDockerImage(sourceDockerImageName)
        .withSourceConfiguration(source.getConfiguration())
        .withDestinationDockerImage(destinationDockerImageName)
        .withDestinationConfiguration(destination.getConfiguration())
        .withOperationSequence(standardSyncOperations)
        .withConfiguredAirbyteCatalog(standardSync.getCatalog())
        .withState(null)
        .withResourceRequirements(standardSync.getResourceRequirements());

    configRepository.getConnectionState(standardSync.getConnectionId()).ifPresent(jobSyncConfig::withState);

    final JobConfig jobConfig = new JobConfig()
        .withConfigType(ConfigType.SYNC)
        .withSync(jobSyncConfig);
    return jobPersistence.enqueueJob(standardSync.getConnectionId().toString(), jobConfig);
  }

  // Strategy:
  // 1. Set all streams to full refresh - overwrite.
  // 2. Create a job where the source emits no records.
  // 3. Run a sync from the empty source to the destination. This will overwrite all data for each
  // stream in the destination.
  // 4. The Empty source emits no state message, so state will start at null (i.e. start from the
  // beginning on the next sync).
  @Override
  public Optional<Long> createResetConnectionJob(final DestinationConnection destination,
                                                 final StandardSync standardSync,
                                                 final String destinationDockerImage,
                                                 final List<StandardSyncOperation> standardSyncOperations)
      throws IOException {
    final ConfiguredAirbyteCatalog configuredAirbyteCatalog = standardSync.getCatalog();
    configuredAirbyteCatalog.getStreams().forEach(configuredAirbyteStream -> {
      configuredAirbyteStream.setSyncMode(SyncMode.FULL_REFRESH);
      configuredAirbyteStream.setDestinationSyncMode(DestinationSyncMode.OVERWRITE);
    });
    final JobResetConnectionConfig resetConnectionConfig = new JobResetConnectionConfig()
        .withNamespaceDefinition(standardSync.getNamespaceDefinition())
        .withNamespaceFormat(standardSync.getNamespaceFormat())
        .withPrefix(standardSync.getPrefix())
        .withDestinationDockerImage(destinationDockerImage)
        .withDestinationConfiguration(destination.getConfiguration())
        .withOperationSequence(standardSyncOperations)
        .withConfiguredAirbyteCatalog(configuredAirbyteCatalog)
        .withResourceRequirements(standardSync.getResourceRequirements());

    final JobConfig jobConfig = new JobConfig()
        .withConfigType(ConfigType.RESET_CONNECTION)
        .withResetConnection(resetConnectionConfig);
    return jobPersistence.enqueueJob(standardSync.getConnectionId().toString(), jobConfig);
  }

}<|MERGE_RESOLUTION|>--- conflicted
+++ resolved
@@ -25,11 +25,7 @@
   private final JobPersistence jobPersistence;
   private final ConfigRepository configRepository;
 
-<<<<<<< HEAD
-  public DefaultJobCreator(final JobPersistence jobPersistence) {
-=======
   public DefaultJobCreator(final JobPersistence jobPersistence, final ConfigRepository configRepository) {
->>>>>>> 1dcd525e
     this.jobPersistence = jobPersistence;
     this.configRepository = configRepository;
   }
