--- conflicted
+++ resolved
@@ -82,11 +82,7 @@
         () -> getWorkflowStub(DiscoverCatalogWorkflow.class, TemporalJobType.DISCOVER_SCHEMA).run(jobRunConfig, launcherConfig, input));
   }
 
-<<<<<<< HEAD
-  public TemporalResponse<StandardSyncOutput> submitSync(final long jobId, final int attempt, final JobSyncConfig config) {
-=======
   public TemporalResponse<StandardSyncOutput> submitSync(final long jobId, final int attempt, final JobSyncConfig config, final UUID connectionId) {
->>>>>>> 1dcd525e
     final JobRunConfig jobRunConfig = TemporalUtils.createJobRunConfig(jobId, attempt);
 
     final IntegrationLauncherConfig sourceLauncherConfig = new IntegrationLauncherConfig()
