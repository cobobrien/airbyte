--- conflicted
+++ resolved
@@ -47,13 +47,7 @@
 
 ## Changelog
 
-<<<<<<< HEAD
 | Version | Date       | Pull Request | Subject |
 | :------ | :--------  | :-----       | :------ |
 | 0.3.3   | 2021-10-12 | [6965](https://github.com/airbytehq/airbyte/pull/6965) | Added SSL Support |
-| 0.3.2   | 2021-08-13 | [4699](https://github.com/airbytehq/airbyte/pull/4699) | Added json config validator |
-=======
-| Version | Date | Pull Request | Subject |
-| :--- | :--- | :--- | :--- |
-| 0.3.2 | 2021-08-13 | [4699](https://github.com/airbytehq/airbyte/pull/4699) | Added json config validator |
->>>>>>> a28f3ac4
+| 0.3.2   | 2021-08-13 | [4699](https://github.com/airbytehq/airbyte/pull/4699) | Added json config validator |