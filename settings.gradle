--- conflicted
+++ resolved
@@ -53,11 +53,7 @@
 include ':airbyte-scheduler:persistence' // used by airbyte-workers.
 
 // platform
-<<<<<<< HEAD
-if(!System.getenv().containsKey("SUB_BUILD") || System.getenv().get("SUB_BUILD") == "PLATFORM") {
-=======
 if (!System.getenv().containsKey("SUB_BUILD") || System.getenv().get("SUB_BUILD") == "PLATFORM") {
->>>>>>> 1dcd525e
     include ':airbyte-cli'
     include ':airbyte-e2e-testing'
     include ':airbyte-migration'
@@ -67,14 +63,8 @@
     include ':airbyte-server'
     include ':airbyte-tests'
     include ':airbyte-webapp'
-<<<<<<< HEAD
-    include ':airbyte-secrets-migration'
-
-    include ':tools:code-generator'
-=======
     include ':airbyte-config:init'
     include ':airbyte-config:specs'
->>>>>>> 1dcd525e
 }
 
 // connectors base
